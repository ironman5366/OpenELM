--- conflicted
+++ resolved
@@ -48,11 +48,7 @@
     init_steps: int = 250
     # total_steps: int = 2500
     total_steps: int = 500
-<<<<<<< HEAD
     history_length: int = 1
-=======
-    history_length: int = 10
->>>>>>> afa2d9f6
     save_history: bool = True
     save_snapshot_interval: int = 1
     log_snapshot_dir: str = ""
