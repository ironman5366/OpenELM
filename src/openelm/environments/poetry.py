--- conflicted
+++ resolved
@@ -50,12 +50,8 @@
     def evaluate(self, model) -> float:
         # import ipdb; ipdb.set_trace()
         #print(model)
-<<<<<<< HEAD
         prompt = f"{self.poem}\nRate the quality of the above poem on a scale from 1 to 10."
         reward_result = model(prompt).squeeze().detach().cpu().item()
-=======
-        reward_result = model(self.poem).squeeze().detach().cpu().item()
->>>>>>> afa2d9f6
         return reward_result
 
     def to_phenotype(self) -> Optional[np.ndarray]:
@@ -138,10 +134,7 @@
                 self.mutation_model(HumanMessage(content=prompt["prompt"]).content)
             )
         return [PoetryGenotype(poem=c, genre=prompt_list[i]["target_genre"], tone=prompt_list[i]["target_tone"]) for i, c in enumerate(results)]
-<<<<<<< HEAD
         # return [PoetryGenotype(poem=c) for c in results]
-=======
->>>>>>> afa2d9f6
 
     def mutate(self, genomes: list[PoetryGenotype]) -> list[PoetryGenotype]:
         prompt_list: list[dict[str, str]] = list(map(self.construct_prompt, genomes))
@@ -153,6 +146,8 @@
             )
         # return [PoetryGenotype(poem=c) for c in results]
         return [PoetryGenotype(poem=c, genre=prompt_list[i]["target_genre"], tone=prompt_list[i]["target_tone"]) for i, c in enumerate(results)]
+        # return [PoetryGenotype(poem=c) for c in results]
+        return [PoetryGenotype(poem=c, genre=prompt_list[i]["target_genre"], tone=prompt_list[i]["target_tone"]) for i, c in enumerate(results)]
 
     def fitness(self, x: PoetryGenotype) -> float:
         return x.evaluate(self.reward_model)